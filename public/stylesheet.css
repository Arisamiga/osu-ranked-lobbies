html {
  height: 100%;
}
body {
	display: flex;
	flex-direction: row;
	width: 100%;
  min-height: 100%;
	font-family: "Segoe UI", sans-serif;
	font-size: 25px;
  transition: color .3s ease-in-out;
}
body.dark-mode {
  color: rgb(211, 211, 211);
}
.sidebar {
	position: fixed;
	top: 0;
	left: 0;
  z-index: 2;
	display: flex;
	flex-direction: column;
	width: 180px;
	height: 100%;
	background-color: #eeeeee;
  transition: background .3s ease-in-out;
}
body.dark-mode .sidebar {
  background-color: #292727;
}
.sidebar .logo {
	margin-top: 45px;
	margin-left: auto;
	margin-right: auto;
}
.sidebar .logo img {
	width: 90px;
}
.sidebar nav {
	display: flex;
	flex-direction: column;
	justify-content: space-between;
	height: 100%;
	margin: 60px;
}
.sidebar nav .other-links,
.sidebar nav .main-links {
  display: flex;
  flex-direction: column;
  width: 100%;
}
.sidebar nav a {
	width: 60px;
	height: 60px;
	margin-bottom: 30px;
	border: solid transparent 0;
	border-radius: 100%;
}
.sidebar nav a:hover {
	background-color: white;
}
.sidebar nav a:last-of-type {
	margin-bottom: 0;
}
.sidebar nav a img {
	width: 30px;
	margin: 15px;
	height: auto;
	filter: invert(82%) sepia(0%) saturate(1%) hue-rotate(334deg) brightness(92%) contrast(82%);
}
.sidebar nav a:hover img {
	filter: invert(48%) sepia(49%) saturate(712%) hue-rotate(282deg) brightness(96%) contrast(84%);
}
.sidebar nav a.profile_link {
  margin-bottom: 40px;
}
.sidebar nav a.profile_link:hover {
	background-color: unset;
}
.sidebar nav a.profile_link img {
  filter: none;
  height: auto;
  width: 40px;
  margin-left: 10px;
  margin-right: 10px;
  border-radius: 100%;
}
.red {
    color: red;
}
.green {
    color: green;
}
main {
	position: relative;
	left: 180px;
	padding: 60px 120px;
}
h1 {
	font-size: 2em;
	font-weight: 700;
}
.subheading {
	margin-top: 30px;
	margin-bottom: 40px;
	font-size: 1em;
	font-weight: 700;
}
nav a span {
    position: relative;
    top: calc(-97.5px/2);
    left: 105px;
    z-index: 999;
    display: none;
    padding: 10px 15px;
    margin-left: -10px;
    border: solid 0 transparent;
    border-radius: 10px;
    background-color: #e3609a;
    font-size: .5em;
    font-weight: 700;
    color: white;
    pointer-events: none;
    transition: margin .3s cubic-bezier(0.34, 1.56, 0.64, 1), opacity 150ms;
    transition: background .3s ease-in-out;
}
body.dark-mode nav a span {
  background-color: #c94580;
}
nav a span::before {
    content: "";
    position: absolute;
    width: 0;
    height: 0;
    bottom: calc(50% - 7.5px);
    left: -7px;
    border: 7px solid transparent;
    border-left: none;
    border-right-color: #e3609a;
    transition: border .3s ease-in-out;
}
body.dark-mode nav a span::before {
  border-right-color: #c94580;
}
nav a:hover span {
    margin-left: 0;
    display: inline-block;
}
main {
    width: calc(100% - 420px);
    transition: background .3s ease-in-out;
}
body.dark-mode main {
  background-color: #383636;
}
.leaderboard-section .leaderboard-focus {
    display: flex;
    justify-content: flex-start;
    align-items: center;
    padding: 45px 60px;
    border: solid #e3609a 3px;
    border-radius: 10px;
    transition: border .3s ease-in-out;
}
body.dark-mode .leaderboard-section .leaderboard-focus {
  border-color: #c94580;
}
.leaderboard-section .leaderboard-focus p {
    font-size: 1.5em;
    font-weight: 700;
}
.leaderboard-section .leaderboard-focus p a {
    color: black;
    text-decoration: none;
    transition: color .3s ease-in-out;
}
body.dark-mode .leaderboard-section .leaderboard-focus p a {
  color: rgb(211, 211, 211);
}
.leaderboard-section .leaderboard-focus p.ranking {
    color: #e3609a;
    transition: color .3s ease-in-out;
}
body.dark-mode .leaderboard-section .leaderboard-focus p.ranking {
  color: #c94580;
}
.leaderboard-section .leaderboard-focus p.username {
    margin-left: 30px;
}
.leaderboard-section .leaderboard-focus p.elo-value {
    margin-left: auto;
    font-size: 1em;
}
.leaderboard-section .leaderboard-focus p.elo {
    margin-left: 30px;  
    font-size: 1em;
    font-weight: 600;
    font-variant: small-caps;
    text-transform: lowercase;
    color: #e3609a; 
    transition: color .3s ease-in-out;
}
body.dark-mode .leaderboard-section .leaderboard-focus p.elo {
  color: #c94580;
}
.leaderboard-section .leaderboard {
    display: block;
    margin-top: 60px;
}
tbody {
    display: flex;
    flex-direction: column;
}
tbody tr {
    display: inline-flex;
    justify-content: space-between;
    padding: 15px 30px;
    border: solid #eee 3px;
    border-radius: 10px;
}
tbody tr:nth-of-type(odd) {
    border-color: transparent;
}
tbody tr td {
    font-size: 1em;
    font-weight: 700;
}
tbody tr td a {
    color: black;
    text-decoration: none;
    transition: color .3s ease-in-out;
}
body.dark-mode tbody tr td a {
  color: rgb(211, 211, 211);
}
.leaderboard tbody tr td {
    margin-left: 30px;
}
.leaderboard tbody tr td:first-of-type {
    margin-left: 0;
}
.leaderboard tbody tr td:nth-of-type(3) {
    margin-left: auto;
}
.leaderboard tbody tr td:last-of-type {
    font-size: 1em;
    font-weight: 600;
    font-variant: small-caps;
    text-transform: lowercase;
    color: #e3609a;
    transition: color .3s ease-in-out;
}
body.dark-mode .leaderboard tbody tr td:last-of-type {
  color: #c94580;
}
.pagination {
    display: flex;
    justify-content: space-between;
    margin-top: 60px;
}
.pagination > a {
    font-size: 1em;
    font-weight: 700;
    text-decoration: none;
    color: black;
    transition: color .3s ease-in-out;
}
body.dark-mode .pagination > a {
  color: rgb(211, 211, 211);
}
.pagination .left-arrow {
    margin-right: 15px;
    color: #e3609a;
    transition: color .3s ease-in-out;
}
.pagination .right-arrow {
    margin-left: 15px;
    color: #e3609a;
    transition: color .3s ease-in-out;
}
body.dark-mode .pagination .left-arrow,
body.dark-mode .pagination .right-arrow {
  color: #c94580;
}
.pagination .number-nav a {
    display:inline-block;
    padding-bottom: 6px;
    border-bottom: solid transparent 3px;
    margin: 0 15px;
    font-size: 1em;
    font-weight: 700;
    text-decoration: none;
    color: #b5b5b5;
}
.pagination .number-nav a.current-page {
    color: black;
    border-bottom: solid #e3609a 3px;
    transition: color .3s ease-in-out;
    transition: border .3s ease-in-out;
}
body.dark-mode .pagination .number-nav a.current-page {
  color: rgb(211, 211, 211);
  border-bottom-color: #c94580;
}
.heading {
    display: flex;
    justify-content: flex-start;
    margin-bottom: 60px;
}
.heading .heading-left {
    display: flex;
    justify-content: center;
    align-items: center;
    width: 105px;
    height: 105px;
    padding: 7.5px;
    border: solid 3px #eeeeee;
    border-radius: 100%;
}
.heading .heading-left img {
    width: 90px;
    height: 90px;
    border: solid 0 transparent;
    border-radius: 100%;
}
.heading .heading-right {
    margin-left: 60px;
}
.heading .heading-right .subheading {
    margin-bottom: 0;
    display: block;
    color: unset;
}
.user-section .user-focus {
    display: flex;
}
.user-section .user-focus .user-focus-block {
    display: inline-flex;
    flex-direction: column;
    align-items: center;
    flex-grow: 1;
    padding: 45px 60px;
    border: solid #e3609a 3px;
    border-radius: 10px;
    font-size: 1em;
    font-weight: 700;
    transition: border .3s ease-in-out;
}
body.dark-mode .user-focus .user-focus-block {
  border-color: #c94580;
}
.user-section .user-focus .user-focus-block:nth-of-type(2) {
    margin: 0 60px;
}
.user-section .user-focus .user-focus-block span {
    text-align: center;
}
.user-section .user-focus .user-focus-block span:first-of-type {
    margin-bottom: 30px;
    font-size: 2em;
    color: #e3609a;
    transition: color .3s ease-in-out;
}
body.dark-mode .user-focus .user-focus-block span:first-of-type {
  color: #c94580;
}
h2 {
    font-size: 1.5em;
    font-weight: 700
}
.user-section h2 {
    margin: 60px 0;
}
.user-section .match-history {
    display: block;
}
thead {
    display: flex;
    flex-direction: column;
}
thead tr {
    display: inline-flex;
    justify-content: space-between;
    padding: 15px 30px;
    border: solid #e3609a 3px;
    border-radius: 10px;
    transition: color .3s ease-in-out;
}
body.dark-mode thead tr {
  border-color: #c94580;
}
thead tr td {
    font-size: 1em;
    font-weight: 700;
}
.match-history td {
    display: inline-block;
    width: 195px;
    text-align: center;
}
.match-history .map {
    flex-grow: 2;
}

/* Theme switcher */

.switcher-container {
  position: absolute;
  z-index: 2;
  right: 100px;
  top: 45px;
  height: 80px;
  width: 80px;
}
.switcher {
  position: absolute;
  top: 50%;
  left: 50%;
  z-index: 1;
  opacity: 1;
  transform: translate(-50%, -50%);
  transition: opacity .4s ease-in-out;
  cursor: pointer;
}
body:not(.dark-mode) .switcher-moon {
  z-index: 0;
  opacity: 0;
}
body.dark-mode .switcher-sun {
  z-index: 0;
  opacity: 0;
}
.switcher-moon .switcher-circle {
  fill: #344E5D;
}
.switcher.fadeout {
  opacity: 0;
}
.switcher.fadein {
  display: block !important;
  opacity: 1 !important;
}
.switcher-moon .switcher-object {
  fill: #F1EB75;
}
.switcher-sun .switcher-circle {
  fill: #F2BE3E;
}
.switcher-sun .switcher-object {
  fill: #F1EB75;
}
.search-button {
  cursor: pointer;
  position: absolute;
  z-index: 51;
  right: 200px;
  top: 63px;
  height: 30px;
  align-items: center;
  border: 2px solid black;
  background-color: white;
  border-radius: 30px;
  padding: 5px;
  transition: border .3s ease-in-out, background .3s ease-in-out;
}
.search-button .search-icon {
  position: relative;
  top:  4px;
  left: 5px;
  fill: black;
  transition: fill .3s ease-in-out;
}
body.dark-mode .search-button .search-icon {
  fill: rgb(211, 211, 211);
}
.search-button.active {
  transition: background .3s ease-in-out;
  border-color: #c94580 !important;
}
body.dark-mode .search-button {
  border-color: rgb(211, 211, 211);
  background-color: #383636;
}
.search-button input {
  position: relative;
  vertical-align: top;
  width: 0;
  background-color: unset;
  border: none;
  outline: none;
  color: black;
  font-size: 20px;
  transition: width .3s ease-in-out, color .3s ease-in-out;
}
body.dark-mode .search-button input {
  color: rgb(211, 211, 211);
}
.search-button input:focus, .search-button input:not(:placeholder-shown) {
  width: 350px;
  margin: 3px 13px 0 8px;
  cursor: text;
}
.search-results {
  position: absolute;
  box-sizing: border-box;
  top: 115%;
  left: 0;
  background-color: white;
  border-bottom-left-radius: 6px;
  border-bottom-right-radius: 6px;
  width: 100%;
  display: none;
  transition: background .3s ease-in-out;
}
body.dark-mode .search-results {
  background-color: #3f3e3e;
}
.search-button.active .search-results {
  display: block;
}
.search-results .search-result-item {
  display: flex;
  border: 2px solid black;
  border-bottom: none;
  justify-content: space-between;
  color: black;
  text-decoration: none;
  padding: 10px;
  font-size: 20px;
}
body.dark-mode .search-results .search-result-item {
  border-color: rgb(211, 211, 211);
  color: rgb(211, 211, 211);
}
.search-results .search-result-item:last-child {
  border-bottom: 2px solid black;
}
body.dark-mode .search-results .search-result-item:last-child {
  border-bottom-color: rgb(211, 211, 211);
}
.search-results .search-result-item:focus:not(.not-found),
.search-results .search-result-item:hover:not(.not-found),
.search-results .search-result-item.active:not(.not-found) {
  color: #c94580 !important;
  border-color: #c94580 !important;
  border-width: 4px;
}
.search-results .search-result-item:focus:not(.not-found) + .search-result-item,
.search-results .search-result-item:hover:not(.not-found) + .search-result-item,
.search-results .search-result-item.active:not(.not-found) + .search-result-item {
  border-top-color: #c94580;
  border-top-width: 4px;
}
.search-button + .search-background {
  display: none;
  position: fixed;
  top: 0;
  bottom: 0;
  left: 0;
  right: 0;
  background-color: rgba(0, 0, 0, 0.2);
  z-index: 50;
}
body.dark-mode .search-button + .search-background {
  background-color: rgba(255, 255, 255, 0.2);
}
.search-button.active + .search-background {
  display: block;
}

@media screen and (max-width:1400px) {
    body {
        font-size: 21px;
    }
    .sidebar {
        width: 150px;
    }
    .sidebar nav {
        margin: 45px;
    }
    nav a span {
        left: 90px;
    }
    .sidebar .logo img {
        width: 75px;
    }
    main {
        left: 150px;
        width: calc(100% - 330px);
        padding: 45px 90px;
    }
    .subheading {
        margin-top: 30px;
        margin-bottom: 60px;
    }
    .leaderboard-section .leaderboard {
        margin-top: 30px;
    }
    .pagination {
        margin-top: 30px;
    }
    .heading {
        margin-bottom: 45px;
    }
    .heading .heading-left {
        width: 82.5px;
        height: 82.5px;
    }
    .heading .heading-left img {
        width: 75px;
        height: 75px;
    }
    .heading .heading-right {
        margin-left: 45px;
    }
    .user-section h2 {
        margin: 45px 0;
    }
    .user-section .user-focus {
        flex-wrap: wrap;
    }
    .user-section .user-focus .user-focus-block {
        padding: 30px 45px;
    }
    .user-section .user-focus .user-focus-block:first-of-type {
        width: 100%;
        margin-bottom: 45px;
    }
    .user-section .user-focus .user-focus-block:nth-of-type(2) {
        margin-left: 0;
        margin-right: 45px;
    }
    .user-section .user-focus .user-focus-block span:first-of-type {
        margin-bottom: 22.5px;
    }
    .switcher-container {
      right: 70px;
      top: 25px;
    }
    .search-button {
      right: 160px;
      top: 43px;
    }
}
@media screen and (max-width:1200px) {
    .leaderboard-section .leaderboard-focus {
        flex-wrap: wrap;
        padding: 30px 45px;
    }
    .leaderboard-section .leaderboard-focus p.ranking {
        width: 50%;
    }
    .leaderboard-section .leaderboard-focus p.username {
        width: 100%;
        margin-top: 15px;
        margin-left: 0;
    }
    .leaderboard-section .leaderboard-focus p.elo-value {
        margin-top: 20px;
        margin-left: 0;
    }
    .leaderboard-section .leaderboard-focus p.elo {
        margin-top: 20px;
        margin-left: 7.5px;
    }
    .match-history td {
        font-size: .75em;
    }
}
@media screen and (max-width:991px) {
    body {
        font-size: 19px;
    }
    .heading .heading-left {
        width: 67.5px;
        height: 67.5px;
    }
    .heading .heading-left img {
        width: 62.5px;
        height: 62.5px;
    }
    .heading .heading-right {
        margin-left: 30px;
    }
    .user-section .user-focus .user-focus-block:first-of-type {
        margin-bottom: 30px;
    }
    .user-section .user-focus .user-focus-block:nth-of-type(2) {
        margin-right: 30px;
    }
    .user-section h2 {
        margin: 30px 0;
    }
}
@media screen and (max-width:900px) {
    .sidebar .logo {
        margin-top: 30px;
    }
    .sidebar nav {
        align-items: center;
        margin: 30px;
    }
    .sidebar nav a {
        display: flex;
        flex-direction: column;
        width: 100%;
        text-decoration: none;
    }
    .sidebar nav a:hover {
        background-color: transparent;
    }
    .sidebar nav a img {
        margin-left: auto;
        margin-right: auto;
    }
    .sidebar nav a:last-of-type {
        margin-bottom: 30px;
    }
    .sidebar nav a.profile_link img {
      margin-left: auto;
      margin-right: auto;
    }
    nav a span {
        position: static;
        display: inline-block;
        opacity: 1;
        pointer-events: auto;
        margin-left: 0;
        font-size: .5em;
        text-align: center;
    }
    
    body {
        font-size: 18px;
    }
    main {
        width: calc(100% - 240px);
        padding: 30px 45px;
    }
    .subheading {
        margin-top: 15px;
        margin-bottom: 30px;
    }
    .leaderboard-section .leaderboard-focus {
        padding: 30px;
    }
    .leaderboard-section .leaderboard {
        margin-top: 15px;
    }
    .heading {
        margin-bottom: 30px;
    }
    .heading .heading-left {
        width: 50px;
        height: 50px;
    }
    .heading .heading-left img {
        width: 50px;
        height: 50px;
    }
    .switcher-container {
      right: 30px;
      top: 10px;
    }
    .search-button {
      right: 110px;
      top: 28px;
    }
}
@media screen and (max-width:820px) {
    .leaderboard tbody tr td:last-of-type {
        display: none;
    }
}
@media screen and (max-width:780px) {
    .leaderboard tbody tr td:nth-of-type(3) {
        display: none;
    }
    .leaderboard tbody tr {
        justify-content: flex-start;
    }
    .pagination .number-nav {
        display: none;
    }
    .user-section .user-focus .user-focus-block {
        width: 100%;
    }
    .user-section .user-focus .user-focus-block:nth-of-type(2) {
        margin-right: 0;
        margin-bottom: 30px;
    }
    .match-history td:first-of-type {
        display: none;
    }
    .match-history td:last-of-type {
        display: none;
    }
    .switcher-container {
        display: none;
    }
    .search-button {
      display: none;
    }
}
@media screen and (max-width:680px) {
    .search-button {
        box-sizing: border-box;
        width: 100%;
    }
    .search-button input {
        box-sizing: border-box;
        width: 100%;
    }
    .search-button input:focus,
    .search-button input:not(:placeholder-shown) {
        width: 100%;
    }
}
@media screen and (max-width:600px) {
    .sidebar {
        z-index: 49;
        flex-direction: row;
        justify-content: space-between;
        width: calc(100% - 60px);
        height: 50px;
        padding: 15px 30px;
    }
    .sidebar .logo {
        margin: 0;
        margin-right: 20px;
    }
    .sidebar .logo img {
        width: 50px;
    }
    .sidebar nav {
        flex-direction: row;
        margin: 0;
    }
    .sidebar nav .other-links {
        flex-direction: row;
<<<<<<< HEAD
=======
        margin-left: 20px;
>>>>>>> fb78d5a9
    }
    .sidebar nav .other-links:last-child {
        margin-left: 20px;
    }
    .sidebar nav a img {
        width: 25px;
        margin-top: 7.5px;
        margin-bottom: 7.5px;
    }
    .sidebar nav a.profile_link {
        margin-bottom: inherit;
    }
    .sidebar nav a.profile_link img {
        width: 25px;
    }
    nav a {
        margin-bottom: 0 !important;
        margin-left: 10px;
    }
    nav a:first-child {
        margin-left: 0;
    }
    nav a span {
        padding: 5px 7px;
    }
    main {
        position: static;
        width: 100%;
        margin-top: 80px;
        padding: 30px;
    }
    .match-history td {
        width: 120px;
    }
}<|MERGE_RESOLUTION|>--- conflicted
+++ resolved
@@ -838,10 +838,6 @@
     }
     .sidebar nav .other-links {
         flex-direction: row;
-<<<<<<< HEAD
-=======
-        margin-left: 20px;
->>>>>>> fb78d5a9
     }
     .sidebar nav .other-links:last-child {
         margin-left: 20px;
